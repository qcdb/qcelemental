--- conflicted
+++ resolved
@@ -11,13 +11,8 @@
   - pydantic>=1.0.0
 
     # Optional depends
-<<<<<<< HEAD
   - networkx>=2.4.0
-  - py3dmol
-=======
-  - networkx
   - nglview
->>>>>>> e612fc20
 
     # Testing
   - pytest>=4.0.0
